--- conflicted
+++ resolved
@@ -23,11 +23,7 @@
 
   ALLOCATE(D(20, 0, 3))
   CALL FIELD_NEW(W, DATA=D, PERSISTENT=.TRUE.)
-<<<<<<< HEAD
-  PTR => GET_HOST_DATA_RDONLY(W)
-=======
   CALL W%GET_HOST_DATA_RDONLY(PTR)
->>>>>>> 528cf7cc
 
   IF( SIZE(PTR) > 0 )THEN
     CALL FIELD_ABORT("ALLOCATION SHOULD BE 0 SIZED")
