# (C) Copyright 2022- ECMWF.
# (C) Copyright 2022- Meteo-France.
#
# This software is licensed under the terms of the Apache Licence Version 2.0
# which can be obtained at http://www.apache.org/licenses/LICENSE-2.0.
# In applying this licence, ECMWF does not waive the privileges and immunities
# granted to it by virtue of its status as an intergovernmental organisation
# nor does it submit to any jurisdiction.

set(LIBNAME_PREC ${LIBNAME}_${DEFAULT_PRECISION})

## Host-device ping-pong runner
ecbuild_add_test(
    TARGET main.x
    SOURCES main.F90
    LIBS
    ${LIBNAME_PREC}
    parkind_${DEFAULT_PRECISION}
       fiat
       OpenMP::OpenMP_Fortran
    LINKER_LANGUAGE Fortran
)
target_link_options( main.x PRIVATE $<${HAVE_CUDA}:-cuda;-gpu=pinned> )
target_compile_definitions( main.x PRIVATE $<${HAVE_CUDA}:_CUDA> )

## Unit tests
list(APPEND TEST_FILES
<<<<<<< HEAD
        reshuffle.F90
        test_wrappernosynconfinal.F90
        test_field1d.F90
        test_pinned.F90
=======
	test_wrappernosynconfinal.F90
	test_field1d.F90
	test_pinned.F90
>>>>>>> a8009e9a
	async_host.F90
	cpu_to_gpu.F90
	cpu_to_gpu_delayed_init_value.F90
	cpu_to_gpu_init_value.F90
	delete_device_wrapper.F90
	final_owner.F90
	final_wrapper.F90
	final_wrapper_gpu.F90
	gather_scatter.F90
	get_dims.F90
	get_stats.F90
	get_view.F90
	get_view_get_device_data.F90
	get_view_when_nhstfresh.F90
	get_view_when_uninitialized.F90
	init_owner.F90
	init_owner2.F90
	init_owner_0_size.F90
	init_owner_delayed.F90
	init_owner_delayed_gpu.F90
	init_owner_delayed_init_debug_value.F90
	init_owner_delayed_init_value.F90
	init_owner_gpu.F90
	init_owner_init_debug_value.F90
	init_owner_init_debug_value_gpu.F90
	init_owner_init_delayed_debug_value_gpu.F90
	init_owner_init_delayed_value_gpu.F90
	init_owner_init_value.F90
	init_owner_openmp.F90
	init_wrapper.F90
	init_wrapper_gpu.F90
	init_wrapper_lbounds.F90
	init_wrapper_non_contiguous.F90
	init_wrapper_non_contiguous_multi.F90
	no_transfer_get_device.F90
	no_transfer_get_host.F90
	pointer_to_owner_wrapper.F90
	resize_owner.F90
	resize_owner2.F90
	sync_device.F90
	sync_host.F90
	test_crc64.F90
	wrapper_modify_gpu.F90
	test_gang.F90
	)

#Place-holder for failing tests
set(FAILING_TEST_FILES
	)

#These tests will call abor1
set(ABOR1_TEST_FILES
	get_view_when_ndevfresh.F90
	get_view_when_unallocated.F90
	resize_wrapper.F90
	)

#Set OMP_NUM_THREADS for tests
set(omp_num_threads 8)

foreach(TEST_FILE ${TEST_FILES})
	get_filename_component(TEST_NAME ${TEST_FILE} NAME_WE)
    ecbuild_add_test(
        TARGET ${TEST_NAME}.x
        SOURCES ${TEST_FILE}
        LIBS
           ${LIBNAME_PREC}
           parkind_${DEFAULT_PRECISION}
           fiat
           OpenMP::OpenMP_Fortran
        LINKER_LANGUAGE Fortran
        OMP ${omp_num_threads}
    )

    set_target_properties(${TEST_NAME}.x
        PROPERTIES Fortran_MODULE_DIRECTORY ${CMAKE_BINARY_DIR}/include/tests
    )

    target_link_options( ${TEST_NAME}.x PRIVATE $<${HAVE_CUDA}:-cuda;-gpu=pinned> )
    target_compile_definitions( ${TEST_NAME}.x PRIVATE $<${HAVE_CUDA}:_CUDA> )
endforeach()

foreach(FAILING_TEST_FILE ${FAILING_TEST_FILES})
	get_filename_component(FAILING_TEST_NAME ${FAILING_TEST_FILE} NAME_WE)
	add_executable(${FAILING_TEST_NAME}.x ${FAILING_TEST_FILE})
	target_link_libraries(${FAILING_TEST_NAME}.x ${LIBNAME_PREC} parkind_${DEFAULT_PRECISION} fiat OpenMP::OpenMP_Fortran)
	set_target_properties(${FAILING_TEST_NAME}.x PROPERTIES LINKER_LANGUAGE Fortran)
	add_test(NAME ${FAILING_TEST_NAME} COMMAND ${FAILING_TEST_NAME}.x)
	set_property(TEST ${FAILING_TEST_NAME} PROPERTY WILL_FAIL TRUE)
	set_property(TEST ${FAILING_TEST_NAME} PROPERTY ENVIRONMENT "OMP_NUM_THREADS=${omp_num_threads}")
    target_link_options( ${FAILING_TEST_NAME}.x PRIVATE $<${HAVE_CUDA}:-cuda;-gpu=pinned> )
    target_compile_definitions( ${FAILING_TEST_NAME}.x PRIVATE $<${HAVE_CUDA}:_CUDA> )
endforeach()

foreach(ABOR1_TEST_FILE ${ABOR1_TEST_FILES})
	get_filename_component(ABOR1_TEST_NAME ${ABOR1_TEST_FILE} NAME_WE)
	add_executable(${ABOR1_TEST_NAME}.x ${ABOR1_TEST_FILE})
	target_link_libraries(${ABOR1_TEST_NAME}.x ${LIBNAME_PREC} parkind_${DEFAULT_PRECISION} fiat OpenMP::OpenMP_Fortran)
	set_target_properties(${ABOR1_TEST_NAME}.x PROPERTIES LINKER_LANGUAGE Fortran)
	add_test(NAME ${ABOR1_TEST_NAME} COMMAND ${CMAKE_CURRENT_SOURCE_DIR}/abor1catcher.sh "./${ABOR1_TEST_NAME}.x")
	set_property(TEST ${ABOR1_TEST_NAME} PROPERTY ENVIRONMENT "OMP_NUM_THREADS=${omp_num_threads}")
    target_link_options( ${ABOR1_TEST_NAME}.x PRIVATE $<${HAVE_CUDA}:-cuda;-gpu=pinned> )
    target_compile_definitions( ${ABOR1_TEST_NAME}.x PRIVATE $<${HAVE_CUDA}:_CUDA> )
endforeach()

## Mixed precision unit-test
ecbuild_add_test(
    TARGET  init_wrapper_mixed_precision.x
    SOURCES init_wrapper_mixed_precision.F90
    LIBS
      ${LIBNAME}_sp
      fiat
      parkind_sp
      OpenMP::OpenMP_Fortran
    LINKER_LANGUAGE Fortran
    CONDITION ${HAVE_SINGLE_PRECISION}
)

if (HAVE_SINGLE_PRECISION)
  # don't need gpu=pinned link flag because this test only has wrapper fields
  target_link_options( init_wrapper_mixed_precision.x PRIVATE $<${HAVE_CUDA}:-cuda> )
endif ()

## Test presence of GPUs
add_executable(check_gpu_num.x check_gpu_num.F90)
target_link_libraries(check_gpu_num.x PRIVATE $<${HAVE_ACC}:OpenACC::OpenACC_Fortran>)
set_target_properties(check_gpu_num.x PROPERTIES LINKER_LANGUAGE Fortran)

if(HAVE_ACC)
   add_test(NAME confirm_gpu_exists COMMAND check_gpu_num.x)
else()
   add_test(NAME confirm_gpu_does_not_exist COMMAND check_gpu_num.x)
   set_property(TEST confirm_gpu_does_not_exist PROPERTY WILL_FAIL TRUE)
endif()<|MERGE_RESOLUTION|>--- conflicted
+++ resolved
@@ -25,16 +25,10 @@
 
 ## Unit tests
 list(APPEND TEST_FILES
-<<<<<<< HEAD
         reshuffle.F90
-        test_wrappernosynconfinal.F90
-        test_field1d.F90
-        test_pinned.F90
-=======
 	test_wrappernosynconfinal.F90
 	test_field1d.F90
 	test_pinned.F90
->>>>>>> a8009e9a
 	async_host.F90
 	cpu_to_gpu.F90
 	cpu_to_gpu_delayed_init_value.F90
