# (C) Copyright 2022- ECMWF.
# (C) Copyright 2022- Meteo-France.
#
# This software is licensed under the terms of the Apache Licence Version 2.0
# which can be obtained at http://www.apache.org/licenses/LICENSE-2.0.
# In applying this licence, ECMWF does not waive the privileges and immunities
# granted to it by virtue of its status as an intergovernmental organisation
# nor does it submit to any jurisdiction.

set(LIBNAME_PREC ${LIBNAME}_${DEFAULT_PRECISION})

# set DEV_ALLOC_SIZE for tests
set(dev_alloc_size "268435456") # 256MB

## Host-device ping-pong runner
ecbuild_add_test(
    TARGET main.x
    SOURCES main.F90
    LIBS
        ${LIBNAME_PREC}
        parkind_${DEFAULT_PRECISION}
        fiat
        OpenMP::OpenMP_Fortran
        $<${HAVE_ACC}:OpenACC::OpenACC_Fortran>
    LINKER_LANGUAGE Fortran
	ENVIRONMENT "DEV_ALLOC_SIZE=${dev_alloc_size}"
)
target_link_options( main.x PRIVATE $<${HAVE_CUDA}:-gpu=pinned> )
target_compile_definitions( main.x PRIVATE $<${HAVE_OMP_OFFLOAD}:OMPGPU> )

## Unit tests
list(APPEND TEST_FILES
<<<<<<< HEAD
=======
        async_host.F90
>>>>>>> 4224cfaa
        cpu_to_gpu.F90
        cpu_to_gpu_delayed_init_value.F90
        cpu_to_gpu_init_value.F90
        delayed_by_default.F90
        delete_device_wrapper.F90
        final_owner.F90
        final_wrapper.F90
        final_wrapper_gpu.F90
        gather_scatter.F90
        gather_scatter_lastdim.F90
        get_dims.F90
        get_stats.F90
        get_view.F90
        get_view_get_device_data.F90
        get_view_when_ndevfresh.F90
        get_view_when_ndevfresh2.F90
        get_view_when_nhstfresh.F90
        get_view_when_unallocated.F90
        get_view_when_uninitialized.F90
        gpu_to_cpu.F90
        gpu_to_cpu_delayed_init_value.F90
        gpu_to_cpu_init_value.F90
        init_owner.F90
        init_owner2.F90
        init_owner_0_size.F90
        init_owner_delayed.F90
        init_owner_delayed_gpu.F90
        init_owner_delayed_gpu2.F90
        init_owner_delayed_gpu3.F90
        init_owner_delayed_init_debug_value.F90
        init_owner_delayed_init_value.F90
        init_owner_delayed_init_value2.F90
        init_owner_gpu.F90
        init_owner_init_debug_value.F90
        init_owner_init_debug_value_gpu.F90
        init_owner_init_delayed_debug_value_gpu.F90
        init_owner_init_delayed_value_gpu.F90
        init_owner_init_value.F90
        init_owner_openmp.F90
        init_wrapper.F90
        init_wrapper_gpu.F90
        init_wrapper_lbounds.F90
        init_wrapper_non_contiguous.F90
        init_wrapper_non_contiguous_multi.F90
        no_transfer_get_device.F90
        no_transfer_get_host.F90
        not_delayed_by_default.F90
        pointer_to_owner_wrapper.F90
        reshuffle.F90
        reshuffle_lastdim.F90
        resize_owner.F90
        resize_owner2.F90
        sync_device.F90
        sync_host.F90
<<<<<<< HEAD
        test_0_sized_transfer.F90
        test_0_sized_transfer_wrap.F90
        test_async.F90
=======
>>>>>>> 4224cfaa
        test_bc.F90
        test_crc64.F90
        test_field1d.F90
        test_field_array.F90
<<<<<<< HEAD
        test_field_array_0_size.F90
        test_field_clone.F90
        test_field_clone_2.F90
        test_field_clone_device.F90
        test_field_clone_null.F90
        test_field_clone_optional.F90
        test_field_delete_on_null.F90
        test_get_device_data_non_contiguous.F90
        test_get_device_data_wronly.F90
        test_host_mem_pool.F90
=======
        test_gang.F90
>>>>>>> 4224cfaa
        test_lastdim.F90
        test_legacy.F90
        test_pinned.F90
        test_sizeof.F90
        test_statistics.F90
<<<<<<< HEAD
        test_sync_device_wronly.F90
=======
>>>>>>> 4224cfaa
        test_wrappernosynconfinal.F90
        wrapper_modify_gpu.F90
	)

if(HAVE_FIELD_GANG)
  list(APPEND TEST_FILES
        test_gang.F90
        test_field_stack_cpu.F90
        test_field_stack_gpu.F90
        test_field_stack_member_ranks.F90
      )
endif()

#Place-holder for failing tests
set(FAILING_TEST_FILES
	)

#These tests will call abor1
set(ABOR1_TEST_FILES
	resize_wrapper.F90
	)

#Set OMP_NUM_THREADS for tests
set(omp_num_threads 8)

foreach(TEST_FILE ${TEST_FILES})
    get_filename_component(TEST_NAME ${TEST_FILE} NAME_WE)
    ecbuild_add_test(
        TARGET ${TEST_NAME}.x
        SOURCES ${TEST_FILE}
        LIBS
           ${LIBNAME_PREC}
           parkind_${DEFAULT_PRECISION}
           fiat
           OpenMP::OpenMP_Fortran
           $<${HAVE_ACC}:OpenACC::OpenACC_Fortran>
        DEFINITIONS
           $<${HAVE_FIELD_GANG}:HAVE_FIELD_GANG>
        LINKER_LANGUAGE Fortran
        OMP ${omp_num_threads}
		ENVIRONMENT "DEV_ALLOC_SIZE=${dev_alloc_size}"
    )

    set_target_properties(${TEST_NAME}.x
        PROPERTIES Fortran_MODULE_DIRECTORY ${CMAKE_BINARY_DIR}/include/tests
    )

    target_link_options( ${TEST_NAME}.x PRIVATE $<${HAVE_CUDA}:-gpu=pinned> )
    target_compile_definitions( ${TEST_NAME}.x PRIVATE
                                $<${HAVE_OMP_OFFLOAD}:OMPGPU>
                                $<${HAVE_CUDA}:_CUDA> )

    if( DEFAULT_PRECISION MATCHES sp )
       target_compile_definitions( ${TEST_NAME}.x PRIVATE PARKIND1_SINGLE )
    endif()
endforeach()

foreach(FAILING_TEST_FILE ${FAILING_TEST_FILES})
    get_filename_component(FAILING_TEST_NAME ${FAILING_TEST_FILE} NAME_WE)
    add_executable(${FAILING_TEST_NAME}.x ${FAILING_TEST_FILE})
    target_link_libraries(${FAILING_TEST_NAME}.x PRIVATE ${LIBNAME_PREC} parkind_${DEFAULT_PRECISION} fiat)
    target_link_libraries(${FAILING_TEST_NAME}.x PRIVATE OpenMP::OpenMP_Fortran)
    target_link_libraries(${FAILING_TEST_NAME}.x PRIVATE $<${HAVE_ACC}:OpenACC::OpenACC_Fortran>)
    set_target_properties(${FAILING_TEST_NAME}.x PROPERTIES LINKER_LANGUAGE Fortran)
    add_test(NAME ${FAILING_TEST_NAME} COMMAND ${FAILING_TEST_NAME}.x)
    set_property(TEST ${FAILING_TEST_NAME} PROPERTY WILL_FAIL TRUE)
    set_property(TEST ${FAILING_TEST_NAME} PROPERTY ENVIRONMENT "OMP_NUM_THREADS=${omp_num_threads};DEV_ALLOC_SIZE=${dev_alloc_size}")
    target_link_options( ${FAILING_TEST_NAME}.x PRIVATE $<${HAVE_CUDA}:-gpu=pinned> )
    target_compile_definitions( ${FAILING_TEST_NAME}.x PRIVATE $<${HAVE_CUDA}:_CUDA> )
endforeach()

foreach(ABOR1_TEST_FILE ${ABOR1_TEST_FILES})
    get_filename_component(ABOR1_TEST_NAME ${ABOR1_TEST_FILE} NAME_WE)
    add_executable(${ABOR1_TEST_NAME}.x ${ABOR1_TEST_FILE})
    target_link_libraries(${ABOR1_TEST_NAME}.x PRIVATE ${LIBNAME_PREC} parkind_${DEFAULT_PRECISION} fiat)
    target_link_libraries(${ABOR1_TEST_NAME}.x PRIVATE OpenMP::OpenMP_Fortran)
    target_link_libraries(${ABOR1_TEST_NAME}.x PRIVATE $<${HAVE_ACC}:OpenACC::OpenACC_Fortran>)
    set_target_properties(${ABOR1_TEST_NAME}.x PROPERTIES LINKER_LANGUAGE Fortran)
    add_test(NAME ${ABOR1_TEST_NAME} COMMAND ${CMAKE_CURRENT_SOURCE_DIR}/abor1catcher.sh "./${ABOR1_TEST_NAME}.x")
    set_property(TEST ${ABOR1_TEST_NAME} PROPERTY ENVIRONMENT "OMP_NUM_THREADS=${omp_num_threads};DEV_ALLOC_SIZE=${dev_alloc_size}")
    target_link_options( ${ABOR1_TEST_NAME}.x PRIVATE $<${HAVE_CUDA}:-gpu=pinned> )
    target_compile_definitions( ${ABOR1_TEST_NAME}.x PRIVATE $<${HAVE_CUDA}:_CUDA> )
endforeach()

## Mixed precision unit-test
ecbuild_add_test(
    TARGET  init_wrapper_mixed_precision.x
    SOURCES init_wrapper_mixed_precision.F90
    LIBS
      ${LIBNAME}_sp
      fiat
      parkind_sp
      OpenMP::OpenMP_Fortran
      $<${HAVE_ACC}:OpenACC::OpenACC_Fortran>
    LINKER_LANGUAGE Fortran
    CONDITION ${HAVE_SINGLE_PRECISION}
)

## Test presence of GPUs
add_executable(check_gpu_num.x check_gpu_num.F90)
target_link_libraries(check_gpu_num.x PRIVATE $<${HAVE_ACC}:OpenACC::OpenACC_Fortran> OpenMP::OpenMP_Fortran)
set_target_properties(check_gpu_num.x PROPERTIES LINKER_LANGUAGE Fortran)
target_compile_definitions( check_gpu_num.x PRIVATE $<${HAVE_OMP_OFFLOAD}:OMPGPU> )
if(HAVE_OMP_OFFLOAD)
  target_link_options( check_gpu_num.x PRIVATE SHELL:${OpenMP_Fortran_FLAGS} )
endif()

if(HAVE_ACC OR HAVE_OMP_OFFLOAD)
   add_test(NAME confirm_gpu_exists COMMAND check_gpu_num.x)
else()
   add_test(NAME confirm_gpu_does_not_exist COMMAND check_gpu_num.x)
   set_property(TEST confirm_gpu_does_not_exist PROPERTY WILL_FAIL TRUE)
endif()<|MERGE_RESOLUTION|>--- conflicted
+++ resolved
@@ -30,10 +30,7 @@
 
 ## Unit tests
 list(APPEND TEST_FILES
-<<<<<<< HEAD
-=======
         async_host.F90
->>>>>>> 4224cfaa
         cpu_to_gpu.F90
         cpu_to_gpu_delayed_init_value.F90
         cpu_to_gpu_init_value.F90
@@ -88,17 +85,13 @@
         resize_owner2.F90
         sync_device.F90
         sync_host.F90
-<<<<<<< HEAD
         test_0_sized_transfer.F90
         test_0_sized_transfer_wrap.F90
         test_async.F90
-=======
->>>>>>> 4224cfaa
         test_bc.F90
         test_crc64.F90
         test_field1d.F90
         test_field_array.F90
-<<<<<<< HEAD
         test_field_array_0_size.F90
         test_field_clone.F90
         test_field_clone_2.F90
@@ -106,21 +99,16 @@
         test_field_clone_null.F90
         test_field_clone_optional.F90
         test_field_delete_on_null.F90
+        test_gang.F90
         test_get_device_data_non_contiguous.F90
         test_get_device_data_wronly.F90
         test_host_mem_pool.F90
-=======
-        test_gang.F90
->>>>>>> 4224cfaa
         test_lastdim.F90
         test_legacy.F90
         test_pinned.F90
         test_sizeof.F90
         test_statistics.F90
-<<<<<<< HEAD
         test_sync_device_wronly.F90
-=======
->>>>>>> 4224cfaa
         test_wrappernosynconfinal.F90
         wrapper_modify_gpu.F90
 	)
