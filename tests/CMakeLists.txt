# (C) Copyright 2022- ECMWF.
# (C) Copyright 2022- Meteo-France.
#
# This software is licensed under the terms of the Apache Licence Version 2.0
# which can be obtained at http://www.apache.org/licenses/LICENSE-2.0.
# In applying this licence, ECMWF does not waive the privileges and immunities
# granted to it by virtue of its status as an intergovernmental organisation
# nor does it submit to any jurisdiction.

set(LIBNAME_PREC ${LIBNAME}_${DEFAULT_PRECISION})

## Host-device ping-pong runner
ecbuild_add_test(
    TARGET main.x
    SOURCES main.F90
    LIBS
    ${LIBNAME_PREC}
    parkind_${DEFAULT_PRECISION}
       fiat
       OpenMP::OpenMP_Fortran
    LINKER_LANGUAGE Fortran
)
target_link_options( main.x PRIVATE $<${HAVE_CUDA}:-cuda;-gpu=pinned> )
target_compile_definitions( main.x PRIVATE $<${HAVE_CUDA}:_CUDA> )

## Unit tests
list(APPEND TEST_FILES
<<<<<<< HEAD
        gather_scatter_lastdim.F90
        reshuffle_lastdim.F90
        test_lastdim.F90
=======
        test_statistics.F90
>>>>>>> 65076de5
        test_sizeof.F90
        test_bc.F90
        reshuffle.F90
	test_wrappernosynconfinal.F90
	test_field1d.F90
	test_pinned.F90
	async_host.F90
	cpu_to_gpu.F90
	cpu_to_gpu_delayed_init_value.F90
	cpu_to_gpu_init_value.F90
	delete_device_wrapper.F90
	final_owner.F90
	final_wrapper.F90
	final_wrapper_gpu.F90
	gather_scatter.F90
	get_dims.F90
	get_stats.F90
	get_view.F90
	get_view_get_device_data.F90
	get_view_when_nhstfresh.F90
	get_view_when_uninitialized.F90
	init_owner.F90
	init_owner2.F90
	init_owner_0_size.F90
	init_owner_delayed.F90
	init_owner_delayed_gpu.F90
	init_owner_delayed_init_debug_value.F90
	init_owner_delayed_init_value.F90
	init_owner_gpu.F90
	init_owner_init_debug_value.F90
	init_owner_init_debug_value_gpu.F90
	init_owner_init_delayed_debug_value_gpu.F90
	init_owner_init_delayed_value_gpu.F90
	init_owner_init_value.F90
	init_owner_openmp.F90
	init_wrapper.F90
	init_wrapper_gpu.F90
	init_wrapper_lbounds.F90
	init_wrapper_non_contiguous.F90
	init_wrapper_non_contiguous_multi.F90
	no_transfer_get_device.F90
	no_transfer_get_host.F90
	pointer_to_owner_wrapper.F90
	resize_owner.F90
	resize_owner2.F90
	sync_device.F90
	sync_host.F90
	test_crc64.F90
	wrapper_modify_gpu.F90
	test_gang.F90
	)

#Place-holder for failing tests
set(FAILING_TEST_FILES
	)

#These tests will call abor1
set(ABOR1_TEST_FILES
	get_view_when_ndevfresh.F90
	get_view_when_unallocated.F90
	resize_wrapper.F90
	)

#Set OMP_NUM_THREADS for tests
set(omp_num_threads 8)

foreach(TEST_FILE ${TEST_FILES})
	get_filename_component(TEST_NAME ${TEST_FILE} NAME_WE)
    ecbuild_add_test(
        TARGET ${TEST_NAME}.x
        SOURCES ${TEST_FILE}
        LIBS
           ${LIBNAME_PREC}
           parkind_${DEFAULT_PRECISION}
           fiat
           OpenMP::OpenMP_Fortran
        LINKER_LANGUAGE Fortran
        OMP ${omp_num_threads}
    )

    set_target_properties(${TEST_NAME}.x
        PROPERTIES Fortran_MODULE_DIRECTORY ${CMAKE_BINARY_DIR}/include/tests
    )

    target_link_options( ${TEST_NAME}.x PRIVATE $<${HAVE_CUDA}:-cuda;-gpu=pinned> )
    target_compile_definitions( ${TEST_NAME}.x PRIVATE $<${HAVE_CUDA}:_CUDA> )
endforeach()

foreach(FAILING_TEST_FILE ${FAILING_TEST_FILES})
	get_filename_component(FAILING_TEST_NAME ${FAILING_TEST_FILE} NAME_WE)
	add_executable(${FAILING_TEST_NAME}.x ${FAILING_TEST_FILE})
	target_link_libraries(${FAILING_TEST_NAME}.x ${LIBNAME_PREC} parkind_${DEFAULT_PRECISION} fiat OpenMP::OpenMP_Fortran)
	set_target_properties(${FAILING_TEST_NAME}.x PROPERTIES LINKER_LANGUAGE Fortran)
	add_test(NAME ${FAILING_TEST_NAME} COMMAND ${FAILING_TEST_NAME}.x)
	set_property(TEST ${FAILING_TEST_NAME} PROPERTY WILL_FAIL TRUE)
	set_property(TEST ${FAILING_TEST_NAME} PROPERTY ENVIRONMENT "OMP_NUM_THREADS=${omp_num_threads}")
    target_link_options( ${FAILING_TEST_NAME}.x PRIVATE $<${HAVE_CUDA}:-cuda;-gpu=pinned> )
    target_compile_definitions( ${FAILING_TEST_NAME}.x PRIVATE $<${HAVE_CUDA}:_CUDA> )
endforeach()

foreach(ABOR1_TEST_FILE ${ABOR1_TEST_FILES})
	get_filename_component(ABOR1_TEST_NAME ${ABOR1_TEST_FILE} NAME_WE)
	add_executable(${ABOR1_TEST_NAME}.x ${ABOR1_TEST_FILE})
	target_link_libraries(${ABOR1_TEST_NAME}.x ${LIBNAME_PREC} parkind_${DEFAULT_PRECISION} fiat OpenMP::OpenMP_Fortran)
	set_target_properties(${ABOR1_TEST_NAME}.x PROPERTIES LINKER_LANGUAGE Fortran)
	add_test(NAME ${ABOR1_TEST_NAME} COMMAND ${CMAKE_CURRENT_SOURCE_DIR}/abor1catcher.sh "./${ABOR1_TEST_NAME}.x")
	set_property(TEST ${ABOR1_TEST_NAME} PROPERTY ENVIRONMENT "OMP_NUM_THREADS=${omp_num_threads}")
    target_link_options( ${ABOR1_TEST_NAME}.x PRIVATE $<${HAVE_CUDA}:-cuda;-gpu=pinned> )
    target_compile_definitions( ${ABOR1_TEST_NAME}.x PRIVATE $<${HAVE_CUDA}:_CUDA> )
endforeach()

## Mixed precision unit-test
ecbuild_add_test(
    TARGET  init_wrapper_mixed_precision.x
    SOURCES init_wrapper_mixed_precision.F90
    LIBS
      ${LIBNAME}_sp
      fiat
      parkind_sp
      OpenMP::OpenMP_Fortran
    LINKER_LANGUAGE Fortran
    CONDITION ${HAVE_SINGLE_PRECISION}
)

if (HAVE_SINGLE_PRECISION)
  # don't need gpu=pinned link flag because this test only has wrapper fields
  target_link_options( init_wrapper_mixed_precision.x PRIVATE $<${HAVE_CUDA}:-cuda> )
endif ()

## Test presence of GPUs
add_executable(check_gpu_num.x check_gpu_num.F90)
target_link_libraries(check_gpu_num.x PRIVATE $<${HAVE_ACC}:OpenACC::OpenACC_Fortran>)
set_target_properties(check_gpu_num.x PROPERTIES LINKER_LANGUAGE Fortran)

if(HAVE_ACC)
   add_test(NAME confirm_gpu_exists COMMAND check_gpu_num.x)
else()
   add_test(NAME confirm_gpu_does_not_exist COMMAND check_gpu_num.x)
   set_property(TEST confirm_gpu_does_not_exist PROPERTY WILL_FAIL TRUE)
endif()<|MERGE_RESOLUTION|>--- conflicted
+++ resolved
@@ -25,13 +25,10 @@
 
 ## Unit tests
 list(APPEND TEST_FILES
-<<<<<<< HEAD
         gather_scatter_lastdim.F90
         reshuffle_lastdim.F90
         test_lastdim.F90
-=======
         test_statistics.F90
->>>>>>> 65076de5
         test_sizeof.F90
         test_bc.F90
         reshuffle.F90
