# (C) Copyright 2022- ECMWF.
# (C) Copyright 2022- Meteo-France.
#
# This software is licensed under the terms of the Apache Licence Version 2.0
# which can be obtained at http://www.apache.org/licenses/LICENSE-2.0.
# In applying this licence, ECMWF does not waive the privileges and immunities
# granted to it by virtue of its status as an intergovernmental organisation
# nor does it submit to any jurisdiction.

cmake_minimum_required (VERSION 3.24)

## find ecbuild
find_package( ecbuild 3.7 QUIET HINTS ${CMAKE_BINARY_DIR} ${CMAKE_CURRENT_SOURCE_DIR} ${CMAKE_CURRENT_SOURCE_DIR}/../ecbuild )
if( NOT ecbuild_FOUND )
  include(cmake/field_api_fetchcontent_ecbuild.cmake)
endif()

## find ecbuild toolchain
if( DEFINED ENV{ECBUILD_TOOLCHAIN} AND NOT CMAKE_TOOLCHAIN_FILE)
  set(CMAKE_TOOLCHAIN_FILE ${CMAKE_CURRENT_SOURCE_DIR}/$ENV{ECBUILD_TOOLCHAIN})
endif()

## define project and field_api target name
project(field_api VERSION 0.2.2 LANGUAGES Fortran)
set(LIBNAME field_api)

## find required packages
ecbuild_find_package(OpenMP COMPONENTS Fortran REQUIRED)

## find fypp
find_program(FYPP fypp HINTS ${fypp_ROOT})
if( NOT FYPP)
  include(cmake/field_api_fetchcontent_fypp.cmake)
  set(FYPP ${fypp_SOURCE_DIR}/bin/fypp)
  set(fypp_ROOT ${fypp_SOURCE_DIR}/bin PARENT_SCOPE)
  ecbuild_info("fypp downloaded to: ${FYPP}")
endif()

## find OpenACC
### Workaround for CMake bug (fixed in CMake 3.25)
find_package(OpenACC COMPONENTS Fortran)
if( OpenACC_Fortran_FOUND )
   set( OpenACC_FOUND ON )
endif()
ecbuild_add_option( FEATURE ACC
    DESCRIPTION "OpenACC" DEFAULT ON
    CONDITION OpenACC_FOUND )

## set general compiler flags
include(cmake/field_api_compile_options.cmake)

## choose to build dp or sp or both
ecbuild_add_option( FEATURE SINGLE_PRECISION
	DESCRIPTION "Compile field_api in single precision" DEFAULT ON)
ecbuild_add_option( FEATURE DOUBLE_PRECISION
	DESCRIPTION "Compile field_api in double precision" DEFAULT ON)

set(DEFAULT_PRECISION sp)
if(HAVE_SINGLE_PRECISION)
    list(APPEND precisions sp)
endif()
if(HAVE_DOUBLE_PRECISION)
    set(DEFAULT_PRECISION dp)
    list(APPEND precisions dp)
endif()

## find fiat
ecbuild_find_package(NAME fiat)
if( NOT fiat_FOUND )
  if(NOT UTIL_MODULE_PATH)
    ecbuild_critical("If not building with fiat, then the path for utility modules must be specified")
  endif()

  ecbuild_info( "Checking for FIAT components in ${UTIL_MODULE_PATH}" )

  find_file( ABOR1_PATH abor1.F90 REQUIRED
      HINTS ${UTIL_MODULE_PATH} ${UTIL_MODULE_PATH}/src/fiat/util
  )
  ecbuild_info( "Found ABOR1: ${ABOR1_PATH}" )

  find_file( OML_PATH oml_mod.F90 REQUIRED
      HINTS ${UTIL_MODULE_PATH} ${UTIL_MODULE_PATH}/src/fiat/oml
  )
  ecbuild_info( "Found OML: ${OML_PATH}" )

  find_file( PARKIND1_PATH parkind1.F90 REQUIRED
      HINTS ${UTIL_MODULE_PATH} ${UTIL_MODULE_PATH}/src/parkind
  )
  ecbuild_info( "Found PARKIND1: ${PARKIND1_PATH}" )
  list(APPEND srcs ${ABOR1_PATH} ${OML_PATH} ${PARKIND1_PATH})
endif()

<<<<<<< HEAD
list(APPEND srcs field_basic_module.F90 field_init_debug_value_module.F90 dev_alloc.c field_constants_module.F90 field_abort_module.F90)
=======
list(APPEND srcs field_basic_module.F90 field_init_debug_value_module.F90 dev_alloc.c c_malloc.c)

## check for CUDA
include(CheckLanguage)
check_language(CUDA)
ecbuild_add_option( FEATURE CUDA
    DESCRIPTION "CUDA" DEFAULT ON
    CONDITION CMAKE_CUDA_COMPILER AND HAVE_ACC )

## buddy allocator option
ecbuild_add_option( FEATURE BUDDY_MALLOC
    DESCRIPTION "Use buddy allocator for shadow host allocation"
    DEFAULT ON
)

## fypp preprocessor flags
if(HAVE_BUDDY_MALLOC)
  list( APPEND fypp_defines "-DUSE_BUDDY_MALLOC")
endif()
if(HAVE_CUDA)
  list( APPEND fypp_defines "-DCUDA")
endif()
>>>>>>> 353f7b72

## preprocess fypp files
foreach (SUFF IN ITEMS IM RM RB RD LM)
  string (TOLOWER ${SUFF} suff)
  foreach (RANK RANGE 2 5)
<<<<<<< HEAD
    foreach (FUNC IN ITEMS "_module" _gathscat_module _access_module _util_module _array_util_module _gang_module _factory_module _gather_module _data_module)
      add_custom_command (OUTPUT field_${RANK}${suff}${FUNC}.F90
	      COMMAND ${FYPP} -DRANK=${RANK} -DSUFF='${SUFF}' -m os -M ${CMAKE_CURRENT_SOURCE_DIR} -m fieldType 
        ${CMAKE_CURRENT_SOURCE_DIR}/field_RANKSUFF${FUNC}.fypp > field_${RANK}${suff}${FUNC}.F90
        DEPENDS ${CMAKE_CURRENT_SOURCE_DIR}/field_RANKSUFF${FUNC}.fypp
        VERBATIM)
      list(APPEND srcs "field_${RANK}${suff}${FUNC}.F90")
=======
    foreach (FUNC IN ITEMS "" _gathscat _access _util _array_util)
      add_custom_command (OUTPUT field_${RANK}${suff}${FUNC}_module.F90
	      COMMAND ${FYPP} -n -DRANK=${RANK} -DSUFF='${SUFF}' ${fypp_defines} -m os -M ${CMAKE_CURRENT_SOURCE_DIR} -m fieldType 
        ${CMAKE_CURRENT_SOURCE_DIR}/field_RANKSUFF${FUNC}_module.fypp > field_${RANK}${suff}${FUNC}_module.F90
        DEPENDS ${CMAKE_CURRENT_SOURCE_DIR}/field_RANKSUFF${FUNC}_module.fypp
        VERBATIM)
      list(APPEND srcs "field_${RANK}${suff}${FUNC}_module.F90")
      set_source_files_properties( "field_${RANK}${suff}${FUNC}_module.F90" PROPERTIES COMPILE_OPTIONS $<${HAVE_CUDA}:-cuda>)
>>>>>>> 353f7b72
    endforeach ()
  endforeach ()
endforeach ()

<<<<<<< HEAD
foreach (SRC IN ITEMS dev_alloc_module field_factory_module field_access_module field_gang_module field_array_module 
         field_module field_gathscat_module field_util_module field_array_util_module field_gathscat_type_module)
  add_custom_command (OUTPUT ${SRC}.F90
	  COMMAND ${FYPP} -m os -M ${CMAKE_CURRENT_SOURCE_DIR} -m fieldType ${CMAKE_CURRENT_SOURCE_DIR}/${SRC}.fypp > ${SRC}.F90
=======
foreach (SRC IN ITEMS dev_alloc_module field_factory_module field_access_module 
         field_array_module field_module field_gathscat_module field_util_module
         field_array_util_module host_alloc_module)
  add_custom_command (OUTPUT ${SRC}.F90
	  COMMAND ${FYPP} -n -m os ${fypp_defines} -M ${CMAKE_CURRENT_SOURCE_DIR} -m fieldType ${CMAKE_CURRENT_SOURCE_DIR}/${SRC}.fypp > ${SRC}.F90
>>>>>>> 353f7b72
    DEPENDS ${CMAKE_CURRENT_SOURCE_DIR}/${SRC}.fypp
    VERBATIM)
  list(APPEND srcs "${SRC}.F90")
endforeach ()
set_source_files_properties("dev_alloc_module.F90" PROPERTIES COMPILE_OPTIONS $<${HAVE_CUDA}:-cuda>)
set_source_files_properties("host_alloc_module.F90" PROPERTIES COMPILE_OPTIONS $<${HAVE_CUDA}:-cuda>)

foreach(prec ${precisions})
  ## add field_api target
  ecbuild_add_library(
      TYPE STATIC
      TARGET ${LIBNAME}_${prec}
      SOURCES ${srcs}
      DEFINITIONS $<$<NOT:${fiat_FOUND}>:${FIELD_API_DEFINITIONS}>
      PUBLIC_LIBS
         $<${HAVE_ACC}:OpenACC::OpenACC_Fortran>
      PRIVATE_LIBS
         $<${fiat_FOUND}:fiat>
         $<${fiat_FOUND}:parkind_${prec}>
         OpenMP::OpenMP_Fortran
      )
  target_include_directories( ${LIBNAME}_${prec} PRIVATE ${CMAKE_CURRENT_SOURCE_DIR})
  set_property(TARGET ${LIBNAME}_${prec} PROPERTY C_STANDARD 99)
  set_target_properties( ${LIBNAME}_${prec} PROPERTIES Fortran_MODULE_DIRECTORY ${CMAKE_BINARY_DIR}/include/${LIBNAME}_${prec} )
  target_link_options( ${LIBNAME}_${prec} PRIVATE $<${HAVE_CUDA}:-cuda> )

  # export target usage interface
  target_include_directories( ${LIBNAME}_${prec}
                              INTERFACE $<BUILD_INTERFACE:${CMAKE_BINARY_DIR}/include/${LIBNAME}_${prec}> 
                              INTERFACE $<INSTALL_INTERFACE:${CMAKE_INSTALL_INCLUDEDIR}/${LIBNAME}_${prec}> 
                            )
  
  # set install location for .mod files
  install(DIRECTORY ${CMAKE_BINARY_DIR}/include/${LIBNAME}_${prec} DESTINATION ${CMAKE_INSTALL_INCLUDEDIR})
endforeach()

## build tests
ecbuild_add_option(
    FEATURE TESTS
    DEFAULT ON
    DESCRIPTION "Enable field_api testing"
    CONDITION fiat_FOUND
)
if( HAVE_TESTS )
  include(CTest)
  add_subdirectory(tests)
endif()

## export the project
ecbuild_install_project(NAME ${PROJECT_NAME})<|MERGE_RESOLUTION|>--- conflicted
+++ resolved
@@ -90,10 +90,7 @@
   list(APPEND srcs ${ABOR1_PATH} ${OML_PATH} ${PARKIND1_PATH})
 endif()
 
-<<<<<<< HEAD
-list(APPEND srcs field_basic_module.F90 field_init_debug_value_module.F90 dev_alloc.c field_constants_module.F90 field_abort_module.F90)
-=======
-list(APPEND srcs field_basic_module.F90 field_init_debug_value_module.F90 dev_alloc.c c_malloc.c)
+list(APPEND srcs field_basic_module.F90 field_init_debug_value_module.F90 dev_alloc.c c_malloc.c field_constants_module.F90 field_abort_module.F90)
 
 ## check for CUDA
 include(CheckLanguage)
@@ -115,22 +112,12 @@
 if(HAVE_CUDA)
   list( APPEND fypp_defines "-DCUDA")
 endif()
->>>>>>> 353f7b72
 
 ## preprocess fypp files
 foreach (SUFF IN ITEMS IM RM RB RD LM)
   string (TOLOWER ${SUFF} suff)
   foreach (RANK RANGE 2 5)
-<<<<<<< HEAD
-    foreach (FUNC IN ITEMS "_module" _gathscat_module _access_module _util_module _array_util_module _gang_module _factory_module _gather_module _data_module)
-      add_custom_command (OUTPUT field_${RANK}${suff}${FUNC}.F90
-	      COMMAND ${FYPP} -DRANK=${RANK} -DSUFF='${SUFF}' -m os -M ${CMAKE_CURRENT_SOURCE_DIR} -m fieldType 
-        ${CMAKE_CURRENT_SOURCE_DIR}/field_RANKSUFF${FUNC}.fypp > field_${RANK}${suff}${FUNC}.F90
-        DEPENDS ${CMAKE_CURRENT_SOURCE_DIR}/field_RANKSUFF${FUNC}.fypp
-        VERBATIM)
-      list(APPEND srcs "field_${RANK}${suff}${FUNC}.F90")
-=======
-    foreach (FUNC IN ITEMS "" _gathscat _access _util _array_util)
+    foreach (FUNC IN ITEMS "" _gathscat _access _util _array_util _gang _factory _gather _data)
       add_custom_command (OUTPUT field_${RANK}${suff}${FUNC}_module.F90
 	      COMMAND ${FYPP} -n -DRANK=${RANK} -DSUFF='${SUFF}' ${fypp_defines} -m os -M ${CMAKE_CURRENT_SOURCE_DIR} -m fieldType 
         ${CMAKE_CURRENT_SOURCE_DIR}/field_RANKSUFF${FUNC}_module.fypp > field_${RANK}${suff}${FUNC}_module.F90
@@ -138,23 +125,14 @@
         VERBATIM)
       list(APPEND srcs "field_${RANK}${suff}${FUNC}_module.F90")
       set_source_files_properties( "field_${RANK}${suff}${FUNC}_module.F90" PROPERTIES COMPILE_OPTIONS $<${HAVE_CUDA}:-cuda>)
->>>>>>> 353f7b72
     endforeach ()
   endforeach ()
 endforeach ()
 
-<<<<<<< HEAD
-foreach (SRC IN ITEMS dev_alloc_module field_factory_module field_access_module field_gang_module field_array_module 
-         field_module field_gathscat_module field_util_module field_array_util_module field_gathscat_type_module)
-  add_custom_command (OUTPUT ${SRC}.F90
-	  COMMAND ${FYPP} -m os -M ${CMAKE_CURRENT_SOURCE_DIR} -m fieldType ${CMAKE_CURRENT_SOURCE_DIR}/${SRC}.fypp > ${SRC}.F90
-=======
-foreach (SRC IN ITEMS dev_alloc_module field_factory_module field_access_module 
-         field_array_module field_module field_gathscat_module field_util_module
-         field_array_util_module host_alloc_module)
+foreach (SRC IN ITEMS dev_alloc_module field_factory_module field_access_module field_gang_module field_array_module field_module 
+                      field_gathscat_module field_util_module field_array_util_module field_gathscat_type_module host_alloc_module)
   add_custom_command (OUTPUT ${SRC}.F90
 	  COMMAND ${FYPP} -n -m os ${fypp_defines} -M ${CMAKE_CURRENT_SOURCE_DIR} -m fieldType ${CMAKE_CURRENT_SOURCE_DIR}/${SRC}.fypp > ${SRC}.F90
->>>>>>> 353f7b72
     DEPENDS ${CMAKE_CURRENT_SOURCE_DIR}/${SRC}.fypp
     VERBATIM)
   list(APPEND srcs "${SRC}.F90")
