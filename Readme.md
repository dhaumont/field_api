# Field API

Field API aims to ease the management and the transfer of data between CPUs and
GPUs for the Météo-France/ECMWF software.

The API is using fypp heavily to generate the code for several types and
dimensions. It might look complicated, but if you are just using the API then
you should not worry about it.

# Compilation

## Requirements
Building FIELD_API requires:
- A Fortran 2008 compliant compiler with support for:
  - OpenMP for CPU multi-threading
  - OpenACC/OpenMP/CUDA for GPU offload (optional)
- CMake (>= 3.24)
- [ecbuild](https://github.com/ecmwf/ecbuild) (cloned if not found)
- [fypp](https://github.com/aradi/fypp) (cloned if not found)
- [fiat](https://github.com/ecmwf-ifs/fiat/) (optional)

To build FIELD_API without fiat, the path to the directory containing the utility modules `oml_mod.F90`, `abor1.F90` and `parkind1.F90` must be specified using the CMake variable `UTIL_MODULE_PATH`.

## Build and test
```
mkdir build
cd build
cmake .. # configure FIELD_API build
make # build FIELD_API
make install #optional, install FIELD_API
ctest #Optional, will run the tests
```

## Using FIELD_API
FIELD_API can be compiled as an external library and used in any CMake project simply by setting the environment variable `field_api_ROOT` to the FIELD_API builddir. Alternatively, FIELD_API can also be installed to a location on the `PATH`.

## Arch files
Architecture specific environment variables and compiler flags can be set by sourcing one of the `env.sh` files provided in the `arch` directory.

## Features
Features of FIELD_API can be toggled by passing the following argument to the CMake configure step: `-DENABLE_<FEATURE>=ON/OFF`. The table below lists all the available features:

| Feature | Default | Description |
|:--- |:--- |:--- |
| TESTS | ON | Build the testing suite. |
| BUDDY_MALLOC | ON | Enable the use of a binary buddy memory allocator for the shadow host allocation for `FIELD%DEVPTR`. This option is switched off if CUDA is enabled.|
| ACC | ON | Enable the use of OpenACC for GPU offload. Currently only supported on NVHPC. |
| OMP_OFFLOAD | OFF | Enable the use of OpenMP for GPU offload. Currently only supported on NVHPC. |
| SINGLE_PRECISION | ON | Enable the compilation of field_api in single precision |
| DOUBLE_PRECISION | ON | Enable the compilation of field_api in double precision |
| CUDA | OFF | Enable the use of CUDA for GPU offload. Disables the use of the buddy memory allocator, removes the shadow host allocation for `FIELD%DEVPTR` and allocates owned fields (see below) in pinned (page-locked) host memory.|
| FIELD_GANG | ON | Enable packed storage of groups of fields. This feature is not supported for the Cray compiler as it cannot resolve the underlying polymorphism.|

## Supported compilers
The library has been tested with the nvhpc toolkit from Nvidia, version 23.9
and is continually tested with newer releases. Please note that GPU offload is currently
only supported for Nvidia compilers. It has also been tested on CPU (-DENABLE_ACC=OFF)
with GCC 12, Intel 2021 and CCE17.

# Field API types

Field API can encapsulate arrays of different types (REAL, INTEGER, LOGICAL)
and different dimensions (2D, 3D, 4D). Adding new dimensions would be trivial
and just a matter of editing the field\_definitions.fypp file. Adding the
encapsulation of new type would be easy if they are similar to the ones already
encapsulated.

Field API can be used to encapsulate data when used by a single thread or with
multiple threads. By default (persistent option unset or set to true), the last
dimension is used to store the thread number, and then each thread will access
only a single dimension of the array through a view.

```
SUBROUTINE SUB()
USE FIELD_MODULE
USE FIELD_FACTORY_MODULE
CLASS(FIELD_2RB), POINTER :: FO => NULL()
TYPE(FIELD_2D_VIEW_PTR) :: V

!Will create a field with the first dimension going from 1 to 10 and second from 1 to OMP_NUM_THREADS
CALL FIELD_NEW(FO, LBOUNDS=/1,1/, UBOUNDS=/10,1/)

DO IBLK=1,NBLKS
  V => FO%GET_VIEW(IBLK)
  !do stuff with v
ENDDO
  
CALL FIELD_DELETE(FO)
```

Furthermore field API provides two way of encapsulating the data: wrappers
and owners

## WRAPPER

The field API wrappers (eg. FIELD\_2D\_WRAPPER) provide a way to encapsulate
data which was already allocated before entering a part of the code which uses
field API. It is really just adding a wrapper around an array.

For instance, let say there are some data used in the code that has nothing to
do with GPUs. The data are allocated there and used there. But at some point,
maybe deeper in the code, those data are in fact needed on GPU. Instead of
having to declare a field API object high in the call stack, one could simply
declare a field api wrapper when needed.

```
SUBROUTINE SUB(MYDATA)
USE FIELD_MODULE
USE FIELD_FACTORY_MODULE
INTEGER, INTENT(INOUT) :: MYDATA(:,:)
CLASS(FIELD_2RB), POINTER :: FW => NULL()

!Wrap MYDATA into field wrapper FW
CALL FIELD_NEW(FW, DATA=MYDATA)

!do stuff

CALL FIELD_DELETE(FW)

!MYDATA is still accessible
MYDATA(1,2) = 7
```

## OWNER

The field API owners (eg. FIELD\_2D\_OWNER) provide a way to declare and
allocate  data to be used on CPU and GPU. The data is allocated by the API, the 
user doesn't have to allocate data by itself. Similarly, the user doesn't 
deallocate the data by himself, it is done by the API. When creating a owner,
the user will need to provide the two arrays used to specify the lower and
upper bounds of the array that will be created by field api.

```
SUBROUTINE SUB()
USE FIELD_MODULE
USE FIELD_FACTORY_MODULE
CLASS(FIELD_2RB), POINTER :: FO => NULL()

!Allocate data with field API 
!The allocated data will have a first dimension
!going from 1 to 10 and a second from 0 to 10.
CALL FIELD_NEW(FO, /1,0/, /10,10/, PERSISTENT=.FALSE.)

!do stuff

CALL FIELD_DELETE(FO)
!The data has now be freed on CPU and GPU and cannot be accessed anymore
```

### Delayed allocations

Field owners also provide a way to delay the allocation of data. The user can
ask a field owner to be created without allocating the data. The allocation
would then happen only if the data would be requested at some point, later in
the program. It can be useful if one doesn't want to waste memory on data that
might be only conditionally used. But please keep in mind, that allocating data
can be slow and will slow down the program if done during a computation heavy
part of the code.

```
SUBROUTINE SUB(MYTEST)
LOGICAL, INTENT(IN) :: MYTEST
USE FIELD_MODULE
USE FIELD_FACTORY_MODULE
CLASS(FIELD_2RB), POINTER :: FO => NULL()

!Declare a field owner, no allocation will happen here
CALL FIELD_NEW(FO, /1,0/, /10,10/, PERSISTENT=.FALSE., DELAYED=.TRUE.)

IF (MYTEST) THEN
!do stuff with FO
!allocation wil happen here
ENDIF

CALL FIELD_DELETE(FO)
!The data will be freed if MYTEST was true, otherwise there are no data to deallocate
```

### Initialisation

In the case of field owner it is possible to initiliase it with a specific
value at creation time by adding the INIT\_VALUE optional argument.

```
   CLASS(FIELD_2IM), POINTER :: O => NULL()
   !This field owner will be initialised to 3
   CALL FIELD_NEW(O, LBOUNDS=[1,1], UBOUNDS=[10,10], INIT_VALUE=3_JPIM)
```

It is also possible to activate a debug value to initialise all non-initialised
owner. To do so it is necessary to import the module *field_init_debug_module*
and set *use_init_debug_value* to true. Then one can *set
init_debug_value_jpim* to a custom value.

```
   USE FIELD_INIT_DEBUG_VALUE_MODULE
   USE_INIT_DEBUG_VALUE = .TRUE.
   INIT_DEBUG_VALUE_JPIM = -7
   !This field owner will be initialised to -7
   CALL FIELD_NEW(O, LBOUNDS=[1,1], UBOUNDS=[10,10])
```

## Data Transfers
A field has ten type bound procedures that can be used to transfer data between the device and host.  Five `SYNC` methods that just copy the data using
the specified access mode, and five `GET` methods that also additionally return a pointer to access the data:
* ``SUBROUTINE SYNC_DEVICE_DATA_RDONLY (SELF)``
* ``SUBROUTINE SYNC_DEVICE_DATA_WRONLY (SELF)``
* ``SUBROUTINE SYNC_DEVICE_DATA_RDWR (SELF)``
* ``SUBROUTINE SYNC_HOST_DATA_RDONLY (SELF)``
* ``SUBROUTINE SYNC_HOST_DATA_RDWR (SELF)``

* ``SUBROUTINE GET_DEVICE_DATA_RDONLY (SELF, PPTR)``
* ``SUBROUTINE GET_DEVICE_DATA_WRONLY (SELF, PPTR)``
* ``SUBROUTINE GET_DEVICE_DATA_RDWR (SELF, PPTR)``
* ``SUBROUTINE GET_HOST_DATA_RDONLY (SELF, PPTR)``
* ``SUBROUTINE GET_HOST_DATA_RDWR (SELF, PPTR)``

Where``DEVICE/HOST`` indicates the transfer direction and ``RDONLY/RDWR/WRONLY`` indicates the access specifier, e.g. data copied to device using a `RDONLY`
access specifier will **not** be copied back to host if a subsequent ``RDWR`` host access is issued. The difference between the ``GET`` and ``SYNC`` method
is just their interface. The ``GET`` methods are called with a pointer argument, which must have the same rank as the field, that will be associated with
the transferred data at its destination. The ``SYNC`` method is called without any arguments and will only perform the data transfers and update the field's
inner pointers.

## Asynchronism

This functionnality is still being tested.

By default all data transfers are synchronous. So every call to the subroutines
GET\_HOST\_DATA, GET\_DEVICE\_DATA, SYNC\_HOST, SYNC\_DEVICE will stop the
program until the data are actually transfered. But sometimes it is possible to
interleave the data transfer with the computations. To do so you can add the
QUEUE parameter, which must have a value greater than or equal to 1, when calling
the aforementioned subroutines. With this QUEUE parameter the user will specify on
which queue he wants the data transfer to happen, and the subroutines will return
without waiting for the data transfer to finish. It is up to the user to be sure
the data transfer has been done when he actually wants to use the data. This can
be checked by using the WAIT\_FOR\_ASYNC\_QUEUE subroutine.

```
SUBROUTINE SUB(MYTEST)
USE FIELD_MODULE
USE FIELD_FACTORY_MODULE
CLASS(FIELD_2RB), POINTER :: FO => NULL()
CLASS(FIELD_2RB), POINTER :: FO2 => NULL()
LOGICAL, INTENT(IN) :: MYTEST

CALL FIELD_NEW(FO, /1,0/, /10,10/)
CALL FIELD_NEW(FO2, /1,0/, /10,10/)

!Do stuff with FO on GPUs
!Then transfer data to CPU
CALL FO%SYNC_HOST_RDONLY(QUEUE=2)

!Do stuff with FO2 on GPUs
!We didn't have to wait for the data transfer of FO to finish

!Make sure the data transfer for FO is finished
CALL WAIT_FOR_ASYNC_QUEUE(QUEUE=2)

...

```

NB: Asynchronous offload requires the CUDA backend, which can be
enabled by passing `-DENABLE_CUDA=ON` at build time.

## Statistics

Each field API variable maintains statistics about the time it spend on data
transfer and the number of time it happened. You can access them through the
field ```FW%STATS```

For instance:
```
...
NUM_CPU_GPU_TR=FW%STATS%TRANSFER_CPU_TO_GPU
AVG=FW%STATS%TOTAL_TIME_TRANSFER_CPU_TO_GPU/FW%STATS%TRANSFER_CPU_TO_GPU
write(*,*)"Num transfer CPU->GPU", NUM_CPU_GPU_TR
write(*,*)"Total/Avg Time spend on transfer CPU->GPU", NUM_CPU_GPU_TR, "/" AVG, 
...
```

<<<<<<< HEAD
## Note on GET\_VIEW

GET\_VIEW must only be called in sections of code running on the host. The
field's data must be present on the host. It will not work if the data are on
the device or if the field has not been allocated yet (when using the DELAY
option).

## Cloning fields with FIELD\_CLONE\_ON_

The subroutines FIELD_CLONE_ON_HOST and FIELD_CLONE_ON_DEVICE let a field be
cloned into a newly created FIELD_OWNER. The subroutines takes two arguments YL
and YR. YL is the field that will receive the copy and YR is the field to be
copied. YR is optional and can also be null, if any of those cases YL is set to
null and no cloning is done.

```
...
  USE FIELD_CLONE_MODULE, ONLY: FIELD_CLONE_ON_HOST
  CLASS(FIELD_1RB), POINTER :: MYCLONE => NULL()
...
  CALL FIELD_CLONE_ON_HOST(MYCLONE, FIELD_TO_BE_CLONED)
...
```

# Groups of Fields

FIELD_API provides two abstractions to represent packed (i.e. interleaved) storage of fields:
1. `FIELD_GANG`: packed storage of fields where the consituent fields are of the same shape and size.
2. `FIELD_STACK`: packed storage of fields where each the consituent fields are of arbitrary size
and have a shape of either `${RANK}$` or `${RANK-1}$`. It should be noted that the limitation
on shape here is purely due to the memory blocking in the IFS around which FIELD_API has been designed,
combined with the fact that discontiguous memory sections cannot be reshaped freely.

## `FIELD_GANG`

A `FIELD_GANG` can be created via a call to the `FIELD_NEW` constructor, just like any other wrapped or
owned field. The only extra argument required is an allocatable vector of type `FIELD_${RANK-1}${SUFF}$_PTR`,
which will contain pointers to the members, or children, of the `GANG`, e.g.:
```fortran
CLASS(FIELD_3RB), POINTER :: F_GANG
TYPE(FIELD_2RB_PTR), ALLOCATABLE :: GANG_CHLDREN(:)

CALL FIELD_NEW(F_GANG, CHILDREN=GANG_CHILDREN, ...)
```

Host/device pointers, as well as per-block view pointers on host, can be obtained for both the `GANG` and its
children via the usual API. It should be noted that to ensure data coherence, the whole `GANG` will move
together between host and device. An example of how the `FIELD_GANG` can be used is found in `tests/test_gang.F90`.

## `FIELD_STACK`

A `FIELD_STACK` is again created via the `FIELD_NEW` constructor by passing the `LSTACK=.TRUE.` argument.
Furthermore, the flexibility of the `FIELD_STACK` abstraction is exposed to the user via three further 
optional arguments:
1. `MEMBER_MAP`: a list of tuples representing the range of each member (i.e. child). This list
must therefore be of length `2*NMEMBERS`, where `NMEMBERS` is the number of members.
2. `MEMBER_LBOUNDS`: a list of length `NMEMBERS` containing lower bound overrides for the members.
3. `MEMBER_RANKS`: by default, a member defined such that `MEMBER_MAP(I) == MEMBER_MAP(I+1)` is
assumed to be of `${RANK-1}$`. This can be overriden by the user by explicitly providing the rank
for each member.

The constructor arguments for the `FIELD_STACK` are best illustrated with an example:
```fortran
CLASS(FIELD_3RB), POINTER :: F_STACK
CLASS(FIELD_2RB), POINTER :: F_1
CLASS(FIELD_3RB), POINTER :: F_2, F_3
INTEGER(KIND=JPIM) :: MEMBER_MAP(3) = (/1,1,2,4,5,8/)

CALL FIELD_NEW(F_STACK, LSTACK=.TRUE, MEMBER_MAP=MEMBER_MAP, ...)
! The remaining arguments are what one would expect for an owned or wrapped field

CALL GET_STACK_MEMBER(F_STACK, 1, F_1) ! 2D field representing one element of the 2nd dim of F_STACK
CALL GET_STACK_MEMBER(F_STACK, 2, F_2) ! 3D field representing three elements of the 2nd dim of F_STACK
CALL GET_STACK_MEMBER(F_STACK, 3, F_3) ! 3D field representing four elements of the 2nd dim of F_STACK
```

In the example above, all three member fields could have been forced to be 3D by passing the argument
`MEMBER_RANKS=[3,3,3]`. The keen reader may have also observed that members of the `FIELD_STACK` are
accessed via the `GET_STACK_MEMBER` method, availabe via the `FIELD_FACTORY` module. This is to shield
users from the nightmarish derived-type casting syntax in Fortran. Finally, just like the `FIELD_GANG`,
data movement between host and device on the `FIELD_STACK` always happens as a group. Further examples
of the `FIELD_STACK` can be found in `tests/test_field_stack_*.F90`.

=======
>>>>>>> 4224cfaa
# Public API

For field api type:
```
SUBROUTINE FIELD_NEW(SELF, ...)
SUBROUTINE FIELD_RESIZE(SELF, ...)
SUBROUTINE FIELD_DELETE(SELF)
SUBROUTINE DELETE_DEVICE
FUNCTION GET_VIEW(SELF, BLOCK_INDEX, ZERO) RESULT(VIEW_PTR)
SUBROUTINE GET_DEVICE_DATA_RDONLY (SELF, PPTR, QUEUE)
SUBROUTINE GET_DEVICE_DATA_RDWR (SELF, PPTR, QUEUE)
SUBROUTINE GET_DEVICE_DATA_WRONLY (SELF, PPTR, QUEUE)
SUBROUTINE GET_HOST_DATA_RDONLY (SELF, PPTR, QUEUE)
SUBROUTINE GET_HOST_DATA_RDWR (SELF, PPTR, QUEUE)
SUBROUTINE SYNC_HOST_RDWR (SELF, QUEUE)
SUBROUTINE SYNC_HOST_RDONLY (SELF, QUEUE)
SUBROUTINE SYNC_DEVICE_RDWR (SELF, QUEUE)
SUBROUTINE SYNC_DEVICE_RDONLY (SELF, QUEUE)
SUBROUTINE SYNC_DEVICE_WRONLY (SELF, QUEUE)
SUBROUTINE COPY_OBJECT (SELF, LDCREATED)
SUBROUTINE WIPE_OBJECT (SELF, LDDELETED)
SUBROUTINE GET_DIMS (SELF, LBOUNDS, UBOUNDS)
```

Utils:

```
SUBROUTINE WAIT_FOR_ASYNC_QUEUE(QUEUE)
TYPE FIELD_*D_PTR
SUBROUTINE FIELD_CLONE_ON_HOST(YL, YR)
SUBROUTINE FIELD_CLONE_ON_DEVICE(YL, YR)
```

Stats:
```
INTEGER :: TRANSFER_CPU_TO_GPU 
INTEGER :: TRANSFER_GPU_TO_CPU
REAL :: TOTAL_TIME_TRANSFER_CPU_TO_GPU
REAL :: TOTAL_TIME_TRANSFER_GPU_TO_CPU
```

# License

The field API library is licenced under the Apache licence, version 2.0.

[buddy_alloc](https://github.com/spaskalev/buddy_alloc) is property of Stanislav Paskalev and licensed under the BSD Zero Clause License

# Contributing

Contributions to field API are welcome. 
In order to do so, please open an issue where a feature request or bug can be discussed. 
Then create a pull request with your contribution and sign the [contributors license agreement (CLA)](https://bol-claassistant.ecmwf.int/ecmwf-ifs/field_api).<|MERGE_RESOLUTION|>--- conflicted
+++ resolved
@@ -280,14 +280,6 @@
 ...
 ```
 
-<<<<<<< HEAD
-## Note on GET\_VIEW
-
-GET\_VIEW must only be called in sections of code running on the host. The
-field's data must be present on the host. It will not work if the data are on
-the device or if the field has not been allocated yet (when using the DELAY
-option).
-
 ## Cloning fields with FIELD\_CLONE\_ON_
 
 The subroutines FIELD_CLONE_ON_HOST and FIELD_CLONE_ON_DEVICE let a field be
@@ -364,8 +356,6 @@
 data movement between host and device on the `FIELD_STACK` always happens as a group. Further examples
 of the `FIELD_STACK` can be found in `tests/test_field_stack_*.F90`.
 
-=======
->>>>>>> 4224cfaa
 # Public API
 
 For field api type:
