--- conflicted
+++ resolved
@@ -62,15 +62,9 @@
           - name: linux nvhpc-24.5
             os: ubuntu-22.04
             compiler: nvhpc-24.5
-<<<<<<< HEAD
             compiler_cc: nvc
             compiler_cxx: nvc++
             compiler_fc: nvfortran
-=======
-            compiler_cc: mpicc
-            compiler_cxx: mpic++
-            compiler_fc: mpifort
->>>>>>> f7293b90
             python-version: '3.8'
             caching: true
 
